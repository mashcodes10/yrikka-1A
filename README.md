# YRIKKA 1A - Bridging the Synthetic to Real Data Gap

## 🏗️ **Project Overview**

This project was completed as part of the Break Through Tech AI Program in collaboration with the host company YRIKKA. The focus of the project was to address the synthetic-to-real (syn2real) data gap in object detection, where models trained on synthetic data often struggle on real-world images. We used a YOLO-based object detection model to detect five everyday objects: potted plant, chair, cup, vase, and book. The model’s performance was evaluated on synthetic data with intentionally noisy or missing annotations to better reflect real-world labeling challenges. Labels were corrected using CVAT, and model behavior was analyzed using a set of challenging real-world test images. New synthetic data was then generated using YRIKKA’s engine to refine the model and improve its real-world performance.

---

### 👥 **Team Members**


| Name             | GitHub Handle | Contribution                                                             |
|------------------|---------------|--------------------------------------------------------------------------|
| Milderd Nwachukwu-Innocent   | @Mildred1999 | Model training and evaluation, hyperparameter tuning, correct CVAT annotation, EDA, Image collection |
| Katherin Cuautli   | @KatherinCuautli  | Image collection, correct CVAT annotation |
| Taanyaa Haridass Prasad  | @taanyaaharidassprasad06  | Image collection, correct CVAT annotation |
| Idranne Naike      | @    | Image Collection, correct CVAT annotation  |
| Dedeepya Pidaparthi       | @dpidaparthi | Image Collection, correct CVAT annotation |
| Md. Mashiur Rahman Khan   | @mashcodes10 | Collect images from data engine, collect real world images |
| Maha Shanawaz Syeda     | @mahashanawaz | Data Cleaning, Data Preprocessing, Baseline model comparison, Model Optimization, EDA, Image collection |


---
## 🎯 **Project Highlights**

- Developed a YOLO-based object detection model to study the synthetic-to-real data gap in detecting everyday objects.
- Evaluated model performance using noisy and corrected synthetic labels, showing how label quality affects real-world results.
- Used CVAT for label correction and YRIKKA’s synthetic data engine to improve training data and model reliability.
<<<<<<< HEAD
=======

### Project Goals
>>>>>>> 5feb1b7b

Bridging the synthetic-to-real (syn2real) data gap in object detection:  
- **Object Detection**: Identifying and localizing objects in images
- **Contextual Understanding**: Leveraging scene context, lighting, and occlusion information
- **Multi-label Classification**: Handling images with multiple objects
- **Robust Recognition**: Working with various lighting conditions and occlusions
- Improve YOLO’s mAP@50 by +0.10 over the baseline model
---

## 📊 **Data Exploration**

### Dataset Structure

We have two BTT datasets with comprehensive contextual annotations:

#### Dataset 1: `852a64c6-4bd3-495f-8ff7-f5cc85e34316`
- **Images**: 497 PNG files
- **Annotations**: COCO format JSON with contextual metadata
- **Categories**: 10 object classes

#### Dataset 2: `8e0a5d2d-3ae0-4ff0-b6ee-2d85f7da4fee`
- **Images**: 496 PNG files  
- **Annotations**: COCO format JSON with contextual metadata
- **Categories**: 10 object classes

### Object Categories

The datasets include the following object categories:
- **Chair** - Furniture seating
- **Potted Plant** - Plants in containers
- **Cup** - Drinking vessels
- **Vase** - Decorative containers
- **Book** - Reading materials
- **Pot** - Cooking/storage containers

### Contextual Information

Each image includes rich contextual metadata:

### Context Types
- **Scene**: Environment type (indoor living room, outdoor garden, kitchen, library, etc.)
- **Lighting Conditions**: bright lighting, backlit, spotlight, etc.
- **Blur Effect**: background blur, motion blur, or not specified
- **Occlusion**: object visibility (covered with cloth, behind translucent screen, shadows, etc.)
- **Object Classes**: List of detected objects in the image

### Sample Data Structure
```json
{
    "id": 1,
    "file_name": "example_image.png",
    "labels": ["chair", "cup", "potted plant"],
    "contexts": {
        "blur effect": ["background blur"],
        "scene": ["indoor living room"],
        "occlusion": ["covered with a cloth"],
        "object classes": ["chair", "cup", "potted plant"],
        "lighting conditions": ["bright lighting"]
    }
}
```

### Visualizations
- **Sample CVAT annotations**:

 <img width="436" height="611" alt="Screenshot 2025-12-06 110200" src="https://github.com/user-attachments/assets/01a4a0ae-0181-4093-b3ea-7954e438ec14" />

<img width="761" height="750" alt="Screenshot 2025-12-03 115150" src="https://github.com/user-attachments/assets/55792376-dd76-46d0-984e-31935adbc820" />

- **Training and Validation Losses**:
<img width="628" height="351" alt="Screenshot 2025-12-06 120209" src="https://github.com/user-attachments/assets/75feb504-725e-4019-83f6-82a1d9111a49" />

### Repository Structure

```
yrikka/
├── README.md                           # This file
├── BTT_Data/                          # Main dataset directory
│   ├── 852a64c6-4bd3-495f-8ff7-f5cc85e34316/
│   │   ├── coco.json                  # COCO annotations with contexts
│   │   └── images/                    # 497 PNG images
│   └── 8e0a5d2d-3ae0-4ff0-b6ee-2d85f7da4fee/
│       ├── coco.json                  # COCO annotations with contexts
│       └── images/                    # 496 PNG images
├── docs/                              # Documentation
│   └── project_specifications.pdf     # Original project overview
├── src/                               # Source code (to be developed)
├── notebooks/                         # Jupyter notebooks for analysis
├── requirements.txt                   # Python dependencies
└── .gitignore                         # Git ignore file
```
---

## 🧠 **Model Development**
### Model Used
- YOLOv11 object detection model for multi-class detection of five everyday objects
- Utilized pretrained weights for transfer learning

### Feature Selection and Hyperparameter Tuning
- Feature extraction handled automatically by the YOLO architecture
- Hyperparameters (learning rate, number of epochs) tuned through iterative experimentation
- Focused on improving generalization from synthetic to real-world data

### Training Setup and Baseline Performance
- Dataset split: **80% training (≈790 images)**, **20% validation (≈199 images)**
- **200 manually collected real-world images** used as a held-out test set
- Evaluation metrics: Precision, Recall, mAP@50, mAP@50–95

**Baseline Performance:**
- Precision: **75.3%**
- Recall: **55.9%**
- mAP@50: **64.9%**
- mAP@50–95: **57.5%**
  
---
## 📈 **Results & Key Findings**
- **Potted Plant showed the strongest improvement**, with higher recall and mAP@50 after fine-tuning, indicating better generalization for this class.
- **Vase performance improved overall**, especially in recall and mAP, suggesting fine-tuning helped the model better distinguish this object.
- **Cup, Chair, and Book saw performance drops**, particularly in recall and mAP, highlighting uneven gains from fine-tuning and remaining challenges in syn2real transfer.

<img width="912" height="489" alt="Screenshot 2025-12-14 221923" src="https://github.com/user-attachments/assets/4d15ede9-68cd-485f-991f-f7d049186fff" />


<img width="858" height="406" alt="Screenshot 2025-12-14 222957" src="https://github.com/user-attachments/assets/35ab789e-761d-48f2-b729-ed212f93295a" />

---

## 🚀 **Next Steps**
1. Correct the class imbalance found in our data
2. Fine tune the model further by utilizing the synthetic images from the YRIKKA data engine

---

## 👩🏽‍💻 **Setup and Installation**

### Setting up the repository
1. Clone this repository
2. Create a virtual environment
3. Install dependencies
4. Start working on your assigned tasks

### How to Run the Project

This project is fully contained in a Colab notebook.

1. Open `newYrikkaProject.ipynb` in [Google Colab](https://colab.research.google.com/).
2. Install dependencies by running the first cell.
3. Load the datasets using `dataset_loader.py`.
4. Run all cells sequentially to train and evaluate the model.
5. Results will appear in the notebook output.

### Getting Started

### Prerequisites
```bash
pip install -r requirements.txt
```

### Loading the Dataset

```python
import json
import os
from PIL import Image

def load_dataset(dataset_id):
    """Load BTT dataset with COCO annotations"""
    base_path = f"BTT_Data/{dataset_id}"
    
    # Load annotations
    with open(f"{base_path}/coco.json", 'r') as f:
        annotations = json.load(f)
    
    # Get image paths
    image_dir = f"{base_path}/images"
    
    return annotations, image_dir

# Example usage
dataset1, img_dir1 = load_dataset("852a64c6-4bd3-495f-8ff7-f5cc85e34316")
print(f"Dataset 1: {len(dataset1['images'])} images")
```

---

## Contributing

Please follow these guidelines when contributing:
- Use clear, descriptive commit messages
- Document your code thoroughly
- Include tests for new functionality
- Update documentation as needed


## 🙏 **Acknowledgements**
We would like to thank our Challenge Advisors as well as our AI Studio Coach for all of their help and support throughout the entire project.
<|MERGE_RESOLUTION|>--- conflicted
+++ resolved
@@ -26,11 +26,8 @@
 - Developed a YOLO-based object detection model to study the synthetic-to-real data gap in detecting everyday objects.
 - Evaluated model performance using noisy and corrected synthetic labels, showing how label quality affects real-world results.
 - Used CVAT for label correction and YRIKKA’s synthetic data engine to improve training data and model reliability.
-<<<<<<< HEAD
-=======
 
 ### Project Goals
->>>>>>> 5feb1b7b
 
 Bridging the synthetic-to-real (syn2real) data gap in object detection:  
 - **Object Detection**: Identifying and localizing objects in images
